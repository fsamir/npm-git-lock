--- conflicted
+++ resolved
@@ -4,12 +4,9 @@
 let git = require(`git-promise`);
 var rewire = require("rewire");
 let expect = require(`chai`).expect;
-<<<<<<< HEAD
 let stringify = require(`json-stable-stringify`);
-=======
 let shell = require(`shelljs`);
 let semver = require(`semver`);
->>>>>>> 60be81cb
 
 /**
  * Those are integration tests that depend on Git and npm being available in CLI.
